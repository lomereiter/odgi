//
//  dgraph.hpp
//

#ifndef dgraph_hpp
#define dgraph_hpp

#include <cstdio>
#include <cstdint>
#include <vector>
#include <utility>
#include <functional>
#include "dna.hpp"
#include <handlegraph/mutable_path_deletable_handle_graph.hpp>
#include <handlegraph/util.hpp>
//#include "handle_types.hpp"
//#include "number_bool_packing.hpp"
#include "dynamic.hpp"
#include "dynamic_types.hpp"
#include "hash_map.hpp"
//#include "varint.hpp"
#include "node.hpp"

namespace dsgvg {

using namespace handlegraph;

// Resolve ambiguous id_t typedef by putting it in our namespace.
using id_t = handlegraph::id_t;

class graph_t : public MutablePathDeletableHandleGraph {
        
public:
    graph_t(void) {
        // set up initial delimiters
        deleted_id_bv.push_back(1);
    }

    ~graph_t(void) { clear(); }

    /// Copy constructor.
    graph_t(const graph_t& other) {
        _max_node_id = other._max_node_id;
        _min_node_id = other._min_node_id;
        _node_count = other._node_count;
        _edge_count = other._edge_count;
        _path_count = other._path_count;
        _path_handle_next = other._path_handle_next;
        deleted_id_bv = other.deleted_id_bv;
        graph_id_map = other.graph_id_map;
        path_metadata_v = other.path_metadata_v;
        path_name_map = other.path_name_map;
    }

    /// Move constructor.
    graph_t(graph_t&& other) noexcept {
        _max_node_id = other._max_node_id;
        _min_node_id = other._min_node_id;
        _node_count = other._node_count;
        _edge_count = other._edge_count;
        _path_count = other._path_count;
        _path_handle_next = other._path_handle_next;
        deleted_id_bv = other.deleted_id_bv;
        graph_id_map = other.graph_id_map;
        path_metadata_v = other.path_metadata_v;
        path_name_map = other.path_name_map;
    }

    /// Copy assignment operator.
    graph_t& operator=(const graph_t& other) {
        graph_t tmp(other);
        *this = std::move(tmp);
        return *this;
    }

    /// Move assignment operator.
    graph_t& operator=(graph_t&& other) noexcept {
        // todo should we use std::swap ?
        _max_node_id = other._max_node_id;
        _min_node_id = other._min_node_id;
        _node_count = other._node_count;
        _edge_count = other._edge_count;
        _path_count = other._path_count;
        _path_handle_next = other._path_handle_next;
        deleted_id_bv = other.deleted_id_bv;
        graph_id_map = other.graph_id_map;
        path_metadata_v = other.path_metadata_v;
        path_name_map = other.path_name_map;
        return *this;
    }

    /// Method to check if a node exists by ID
    bool has_node(id_t node_id) const;
    
    /// Look up the handle for the node with the given ID in the given orientation
    handle_t get_handle(const id_t& node_id, bool is_reverse = false) const;

    /// Get the ID from a handle
    id_t get_id(const handle_t& handle) const;
    
    /// Get the orientation of a handle
    bool get_is_reverse(const handle_t& handle) const;
    
    /// Invert the orientation of a handle (potentially without getting its ID)
    handle_t flip(const handle_t& handle) const;
    
    /// Get the length of a node
    size_t get_length(const handle_t& handle) const;
    
    /// Get the sequence of a node, presented in the handle's local forward orientation.
    std::string get_sequence(const handle_t& handle) const;
    
protected:
    /// Loop over all the handles to next/previous (right/left) nodes. Passes
    /// them to a callback which returns false to stop iterating and true to
    /// continue. Returns true if we finished and false if we stopped early.
    bool follow_edges_impl(const handle_t& handle, bool go_left, const std::function<bool(const handle_t&)>& iteratee) const;
    
    /// Loop over all the nodes in the graph in their local forward
    /// orientations, in their internal stored order. Stop if the iteratee
    /// returns false. Can be told to run in parallel, in which case stopping
    /// after a false return value is on a best-effort basis and iteration
    /// order is not defined.
    bool for_each_handle_impl(const std::function<bool(const handle_t&)>& iteratee, bool parallel = false) const;
    
public:
    /// Return the number of nodes in the graph
    /// TODO: can't be node_count because XG has a field named node_count.
    size_t node_size(void) const;
    
    /// Return the smallest ID in the graph, or some smaller number if the
    /// smallest ID is unavailable. Return value is unspecified if the graph is empty.
    id_t min_node_id(void) const;
    
    /// Return the largest ID in the graph, or some larger number if the
    /// largest ID is unavailable. Return value is unspecified if the graph is empty.
    id_t max_node_id(void) const;
    
    /// Get a handle from a Visit Protobuf object.
    /// Must be using'd to avoid shadowing.
    //handle_t get_handle(const Visit& visit) const;
    
    ////////////////////////////////////////////////////////////////////////////
    // Additional optional interface with a default implementation
    ////////////////////////////////////////////////////////////////////////////
    
    /// Get the number of edges on the right (go_left = false) or left (go_left
    /// = true) side of the given handle. The default implementation is O(n) in
    /// the number of edges returned, but graph implementations that track this
    /// information more efficiently can override this method.
    size_t get_degree(const handle_t& handle, bool go_left) const;
    
<<<<<<< HEAD
    ////////////////////////////////////////////////////////////////////////////
    // Concrete utility methods
    ////////////////////////////////////////////////////////////////////////////
    
    /// Get a Protobuf Visit from a handle.
    //Visit to_visit(const handle_t& handle) const;
    
    /// Get the locally forward version of a handle
    handle_t forward(const handle_t& handle) const;
    
    /// A pair of handles can be used as an edge. When so used, the handles have a
    /// canonical order and orientation.
    edge_t edge_handle(const handle_t& left, const handle_t& right) const;
    
    /// Such a pair can be viewed from either inward end handle and produce the
    /// outward handle you would arrive at.
    handle_t traverse_edge_handle(const edge_t& edge, const handle_t& left) const;
=======
/**
 * This is the interface for a handle graph that stores embedded paths.
 */
>>>>>>> 301c52a2
    
    ////////////////////////////////////////////////////////////////////////////
    // Path handle interface that needs to be implemented
    ////////////////////////////////////////////////////////////////////////////
    
    /// Determine if a path name exists and is legal to get a path handle for.
    bool has_path(const std::string& path_name) const;
    
    /// Look up the path handle for the given path name.
    /// The path with that name must exist.
    path_handle_t get_path_handle(const std::string& path_name) const;
    
    /// Look up the name of a path from a handle to it
    std::string get_path_name(const path_handle_t& path_handle) const;
    
    /// Returns the number of node occurrences in the path
    size_t get_occurrence_count(const path_handle_t& path_handle) const;

    /// Returns the number of paths stored in the graph
    size_t get_path_count(void) const;

    /// Returns a vector of all occurrences of a node on paths. Optionally restricts to
    /// occurrences that match the handle in orientation.
    std::vector<occurrence_handle_t> occurrences_of_handle(const handle_t& handle,
                                                           bool match_orientation = false) const;
    
protected:
    
    /// Execute a function on each path in the graph
    bool for_each_path_handle_impl(const std::function<bool(const path_handle_t&)>& iteratee) const;

    /// Enumerate the path occurrences on a given handle (strand agnostic)
    bool for_each_occurrence_on_handle_impl(const handle_t& handle, const std::function<bool(const occurrence_handle_t&)>& iteratee) const;
    
public:

    /// Returns the number of node occurrences on the handle
    size_t get_occurrence_count(const handle_t& handle) const;
    
    /// Get a node handle (node ID and orientation) from a handle to an occurrence on a path
    handle_t get_occurrence(const occurrence_handle_t& occurrence_handle) const;

    /// Get a path handle (path ID) from a handle to an occurrence on a path
    path_handle_t get_path(const occurrence_handle_t& occurrence_handle) const;
    
    /// Get a handle to the first occurrence in a path.
    /// The path MUST be nonempty.
    occurrence_handle_t get_first_occurrence(const path_handle_t& path_handle) const;
    
    /// Get a handle to the last occurrence in a path
    /// The path MUST be nonempty.
    occurrence_handle_t get_last_occurrence(const path_handle_t& path_handle) const;
    
    /// Returns true if the occurrence is not the last occurence on the path, else false
    bool has_next_occurrence(const occurrence_handle_t& occurrence_handle) const;
    
    /// Returns true if the occurrence is not the first occurence on the path, else false
    bool has_previous_occurrence(const occurrence_handle_t& occurrence_handle) const;
    
    /// Returns a handle to the next occurrence on the path
    occurrence_handle_t get_next_occurrence(const occurrence_handle_t& occurrence_handle) const;
    
    /// Returns a handle to the previous occurrence on the path
    occurrence_handle_t get_previous_occurrence(const occurrence_handle_t& occurrence_handle) const;
    
    /// Returns a handle to the path that an occurrence is on
    path_handle_t get_path_handle_of_occurrence(const occurrence_handle_t& occurrence_handle) const;
    
    /// Returns the 0-based ordinal rank of a occurrence on a path
    size_t get_ordinal_rank_of_occurrence(const occurrence_handle_t& occurrence_handle) const;

    ////////////////////////////////////////////////////////////////////////////
    // Additional optional interface with a default implementation
    ////////////////////////////////////////////////////////////////////////////

    /// Returns true if the given path is empty, and false otherwise
    bool is_empty(const path_handle_t& path_handle) const;

<<<<<<< HEAD
    ////////////////////////////////////////////////////////////////////////////
    // Concrete utility methods
    ////////////////////////////////////////////////////////////////////////////

    /// Loop over all the occurrences along a path, from first through last
    void for_each_occurrence_in_path(const path_handle_t& path, const std::function<void(const occurrence_handle_t&)>& iteratee) const;

=======
/**
 * This is the interface for a handle graph that supports modification.
 */
    /*
     * Note: All operations may invalidate path handles and occurrence handles.
     */
    
>>>>>>> 301c52a2
    /// Create a new node with the given sequence and return the handle.
    handle_t create_handle(const std::string& sequence);

    /// Create a new node with the given id and sequence, then return the handle.
    handle_t create_handle(const std::string& sequence, const id_t& id);

    /// Create a "hidden" node which might carry parts of paths that traversed deleted portions of the graph
    handle_t create_hidden_handle(const std::string& sequence);

    /// Remove the node belonging to the given handle and all of its edges.
    /// Does not update any stored paths.
    /// Invalidates the destroyed handle.
    /// May be called during serial for_each_handle iteration **ONLY** on the node being iterated.
    /// May **NOT** be called during parallel for_each_handle iteration.
    /// May **NOT** be called on the node from which edges are being followed during follow_edges.
    void destroy_handle(const handle_t& handle);
    
    /// Create an edge connecting the given handles in the given order and orientations.
    /// Ignores existing edges.
    void create_edge(const handle_t& left, const handle_t& right);

    /// Check if an edge exists
    bool has_edge(const handle_t& left, const handle_t& right) const;

    /// Convenient wrapper for create_edge.
    inline void create_edge(const edge_t& edge) {
        create_edge(edge.first, edge.second);
    }

    /// Remove the edge connecting the given handles in the given order and orientations.
    /// Ignores nonexistent edges.
    /// Does not update any stored paths.
    void destroy_edge(const handle_t& left, const handle_t& right);
    
    /// Convenient wrapper for destroy_edge.
    inline void destroy_edge(const edge_t& edge) {
        destroy_edge(edge.first, edge.second);
    }
    
    /// Remove all nodes and edges. Does not update any stored paths.
    void clear(void);
    
    /// Swap the nodes corresponding to the given handles, in the ordering used
    /// by for_each_handle when looping over the graph. Other handles to the
    /// nodes being swapped must not be invalidated. If a swap is made while
    /// for_each_handle is running, it affects the order of the handles
    /// traversed during the current traversal (so swapping an already seen
    /// handle to a later handle's position will make the seen handle be visited
    /// again and the later handle not be visited at all).
    void swap_handles(const handle_t& a, const handle_t& b);

    /// Reorder the graph's internal structure to match that given.
    /// Optionally compact the id space of the graph to match the ordering, from 1->|ordering|.
    void apply_ordering(const std::vector<handle_t>& order, bool compact_ids = false);
    
    /// Alter the node that the given handle corresponds to so the orientation
    /// indicated by the handle becomes the node's local forward orientation.
    /// Rewrites all edges pointing to the node and the node's sequence to
    /// reflect this. Invalidates all handles to the node (including the one
    /// passed). Returns a new, valid handle to the node in its new forward
    /// orientation. Note that it is possible for the node's ID to change.
    /// Does not update any stored paths. May change the ordering of the underlying
    /// graph.
    handle_t apply_orientation(const handle_t& handle);
    
    /// Split a handle's underlying node at the given offsets in the handle's
    /// orientation. Returns all of the handles to the parts. Other handles to
    /// the node being split may be invalidated. The split pieces stay in the
    /// same local forward orientation as the original node, but the returned
    /// handles come in the order and orientation appropriate for the handle
    /// passed in.
    /// Updates stored paths.
    std::vector<handle_t> divide_handle(const handle_t& handle, const std::vector<size_t>& offsets);
    
    /// Specialization of divide_handle for a single division point
    inline std::pair<handle_t, handle_t> divide_handle(const handle_t& handle, size_t offset) {
        auto parts = divide_handle(handle, std::vector<size_t>{offset});
        return std::make_pair(parts.front(), parts.back());
    }

/**
 * This is the interface for a handle graph with embedded paths where the paths can be modified.
 * Note that if the *graph* can also be modified, the implementation will also
 * need to inherit from MutableHandleGraph, via the combination
 * MutablePathMutableHandleGraph interface.
 * TODO: This is a very limited interface at the moment. It will probably need to be extended.
 */
    
    /**
     * Destroy the given path. Invalidates handles to the path and its node occurrences.
     */
    void destroy_path(const path_handle_t& path);

    /**
     * Create a path with the given name. The caller must ensure that no path
     * with the given name exists already, or the behavior is undefined.
     * Returns a handle to the created empty path. Handles to other paths must
     * remain valid.
     */
    path_handle_t create_path_handle(const std::string& name);
    
    /**
     * Append a visit to a node to the given path. Returns a handle to the new
     * final occurrence on the path which is appended. Handles to prior
     * occurrences on the path, and to other paths, must remain valid.
     */
    occurrence_handle_t append_occurrence(const path_handle_t& path, const handle_t& to_append);

    /**
     * Insert a visit to a node to the given path between the given occurrences.
     * Returns a handle to the new occurrence on the path which is appended.
     * Handles to prior occurrences on the path, and to other paths, must remain valid.
     */
    occurrence_handle_t insert_occurrence(const occurrence_handle_t& before, const occurrence_handle_t& after, const handle_t& to_insert);
    
    /// Set the occurrence to the given handle, possibly re-linking and cleaning up if needed
    occurrence_handle_t set_occurrence(const occurrence_handle_t& occurrence_handle, const handle_t& handle);

    /// Replace the occurrence with multiple handles
    std::vector<occurrence_handle_t> replace_occurrence(const occurrence_handle_t& occurrence_handle, const std::vector<handle_t>& handles);

    /// A helper function to visualize the state of the graph
    void display(void) const;

    /// Convert to GFA (for debugging)
    void to_gfa(std::ostream& out) const;

    /// Serialize
    uint64_t serialize(std::ostream& out);

    /// Load
    void load(std::istream& in);
    
/// These are the backing data structures that we use to fulfill the above functions

private:

    /// Records the handle to node_id mapping
    /// Use the special value "0" to indicate deleted nodes so that
    /// handle references in the id_map and elsewhere are not immediately destroyed
    //lciv_iv graph_id_iv;
    std::vector<node_t> node_v;
    /// Mark deleted nodes here for translating graph ids into internal ranks
    suc_bv deleted_id_bv;
    uint64_t _deleted_node_count = 0;
    /// efficient id to handle/sequence conversion
    hash_map<id_t, uint64_t> graph_id_map;
    id_t _max_node_id = 0;
    id_t _min_node_id = 0;
    /// records nodes that are hidden, but used to compactly store path sequence that has been removed from the node space
    hash_set<uint64_t> graph_id_hidden_set;

    /// edge type conversion
    /// 1 = fwd->fwd, 2 = fwd->rev, 3 = rev->fwd, 4 = rev->rev
    struct edge_helper {
        inline static uint8_t pack(bool on_rev, bool other_rev, bool to_curr) {
            return on_rev | (other_rev << 1) | (to_curr << 2);
        }
        inline static uint8_t unpack_on_rev(uint8_t edge) {
            return edge & 1;
        }
        inline static uint8_t unpack_other_rev(uint8_t edge) {
            return edge & (1 << 1);
        }
        inline static uint8_t unpack_to_curr(uint8_t edge) {
            return edge & (1 << 2);
        }
    };

    inline void canonicalize_edge(handle_t& left, handle_t& right) const {
        if (number_bool_packing::unpack_bit(left) && number_bool_packing::unpack_bit(right)
            || ((number_bool_packing::unpack_bit(left) || number_bool_packing::unpack_bit(right)) && as_integer(left) > as_integer(right))) {
            std::swap(left, right);
            left = number_bool_packing::toggle_bit(left);
            right = number_bool_packing::toggle_bit(right);
        }
    }
    
    struct path_metadata_t {
        uint64_t length;
        occurrence_handle_t first;
        occurrence_handle_t last;
        std::string name;
    };
    /// maps between path identifier and the start, end, and length of the path
    std::vector<path_metadata_t> path_metadata_v;

    /// Links path names to handles
    string_hash_map<std::string, uint64_t> path_name_map;

    /// A helper to record the number of live nodes
    uint64_t _node_count = 0;

    /// A counter that records the number of hidden nodes
    uint64_t _hidden_count = 0;

    /// A helper to record the number of live edges
    uint64_t _edge_count = 0;

    /// A helper to record the number of live paths
    uint64_t _path_count = 0;

    /// A helper to record the next path handle (path deletions are hard because of our path FM-index)
    uint64_t _path_handle_next = 0;

    /// Helper to convert between edge storage and actual id
    uint64_t edge_delta_to_id(uint64_t left, uint64_t delta) const;

    /// Helper to convert between ids and stored edge
    uint64_t edge_to_delta(const handle_t& left, const handle_t& right) const;

    /// Helper to simplify removal of path handle records
    void destroy_path_handle_records(uint64_t i);

    /// Helper to create the internal records for the occurrence
    occurrence_handle_t create_occurrence(const path_handle_t& path, const handle_t& handle);

    /// Helper to destroy the internal records for the occurrence
    void destroy_occurrence(const occurrence_handle_t& occurrence_handle);

    /// Helper to stitch up partially built paths
    void link_occurrences(const occurrence_handle_t& from, const occurrence_handle_t& to);

    /// Decrement the occurrence rank references for this occurrence
    void decrement_rank(const occurrence_handle_t& occurrence_handle);

    /// Help us deal with deleted nodes
    uint64_t get_handle_rank(const handle_t& handle) const;

    /// Compact away the deleted nodes info
    void rebuild_id_handle_mapping(void);

    /// Set the handle sequence
    void set_handle_sequence(const handle_t& handle, const std::string& seq);

    /// get the backing node rank for a given node id
    uint64_t get_node_rank(const id_t& node_id) const;

};

const static uint64_t path_begin_marker = 0; //std::numeric_limits<uint64_t>::max()-1;
const static uint64_t path_end_marker = 1; // std::numeric_limits<uint64_t>::max();

// avoid undefined reference error
//const uint64_t graph_t::path_begin_marker;
//const uint64_t graph_t::path_end_marker;

} // end dankness

#endif /* dgraph_hpp */<|MERGE_RESOLUTION|>--- conflicted
+++ resolved
@@ -150,7 +150,6 @@
     /// information more efficiently can override this method.
     size_t get_degree(const handle_t& handle, bool go_left) const;
     
-<<<<<<< HEAD
     ////////////////////////////////////////////////////////////////////////////
     // Concrete utility methods
     ////////////////////////////////////////////////////////////////////////////
@@ -168,11 +167,6 @@
     /// Such a pair can be viewed from either inward end handle and produce the
     /// outward handle you would arrive at.
     handle_t traverse_edge_handle(const edge_t& edge, const handle_t& left) const;
-=======
-/**
- * This is the interface for a handle graph that stores embedded paths.
- */
->>>>>>> 301c52a2
     
     ////////////////////////////////////////////////////////////////////////////
     // Path handle interface that needs to be implemented
@@ -251,7 +245,6 @@
     /// Returns true if the given path is empty, and false otherwise
     bool is_empty(const path_handle_t& path_handle) const;
 
-<<<<<<< HEAD
     ////////////////////////////////////////////////////////////////////////////
     // Concrete utility methods
     ////////////////////////////////////////////////////////////////////////////
@@ -259,15 +252,6 @@
     /// Loop over all the occurrences along a path, from first through last
     void for_each_occurrence_in_path(const path_handle_t& path, const std::function<void(const occurrence_handle_t&)>& iteratee) const;
 
-=======
-/**
- * This is the interface for a handle graph that supports modification.
- */
-    /*
-     * Note: All operations may invalidate path handles and occurrence handles.
-     */
-    
->>>>>>> 301c52a2
     /// Create a new node with the given sequence and return the handle.
     handle_t create_handle(const std::string& sequence);
 
