#ifndef gfa_io_helper
#define gfa_io_helper
#include "gfakluge.hpp"
#include "graph.hpp"
#include "handle_types.hpp"
#include "dgraph.hpp"
#include "bgraph.hpp"
#include "btypes.hpp"
#include <unordered_set>


<<<<<<< HEAD
inline void dank_to_gfa_stream(const graph_t& sd, std::ostream& os) const {
    
};

inline graph_t dank_from_gfa_file(const std::string& filename) const{
=======
namespace dankgraph{

struct id_emitter_factory{
    std::unordered_set<string> seen_identifiers;
    id_t current_id = 0;

    id_emitter_factory(){
        current_id = 0;
        seen_identifiers.reserve(1000);
    };
    id_t emit_id(string identifier){
        if (!seen_identifiers.count(identifier)){
            return ++current_id;
        }
        else{
            cerr << "Error: duplicated IDs in GFA file: " << identifier << "." << endl;
            exit(1);
        }
    };
};

inline void gfa_to_beta(const char* filename, betagraph::BGraph* bg){
    gfak::GFAKluge gg;
    gg.parse_gfa_file(string(filename));
    
};

inline void dank_to_gfa_stream(SuccinctDynamicSequenceGraph* sd, std::ostream& os) {
    gfak::GFAKluge gg;
    gg.set_version(2.0);

    std::function<bool(const dankgraph::handle_t&)> node_handle_to_kluge = [&](const dankgraph::handle_t& h){
        gfak::sequence_elem s;
        s.name = std::to_string(sd->get_id(h));
        s.length = sd->get_length(h);
        s.sequence = sd->get_sequence(h);
        gg.write_element(os, s);
        return true;
    };
    sd->for_each_handle(node_handle_to_kluge);

    std::function<bool(const edge_t&)> edge_to_kluge = [&](const dankgraph::edge_t& e){
        gfak::edge_elem e_elem;
        e_elem.source_name = std::to_string(sd->get_id(e.first));
        e_elem.sink_name = std::to_string(sd->get_id(e.second));
        e_elem.source_orientation_forward = true;
        e_elem.sink_orientation_forward = true;
        e_elem.type = 1;
        e_elem.ends.set(0,1);
        e_elem.ends.set(1,1);
        e_elem.ends.set(2,0);
        e_elem.ends.set(3,0);
        e_elem.alignment = "0M";
        e_elem.id = "*";
        gg.write_element(os, e_elem);
        return true;
    };

    sd->for_each_edge(edge_to_kluge);
};

inline void dank_from_gfa_file(char* filename, SuccinctDynamicSequenceGraph* sd) {
>>>>>>> eb6a20d6

    // We can't do ID renaming unless we put all S lines in before our edges,
    // and even then it's a little dicey. Ideally, this would get pushed all
    // the way down to GFAK or it'd be used with line-by-line input.
    //id_emitter_factory id_fac;
    gfak::GFAKluge gg;
    gg.parse_gfa_file(std::string(filename));

    // Load up our nodes
    map<string, gfak::sequence_elem, gfak::custom_key> seqs = gg.get_name_to_seq();
    map<string, std::vector<gfak::edge_elem>> edges = gg.get_seq_to_edges();
    for (auto s : seqs){
        //id_t id = id_fac.emit_id(s.first);

        for (auto e : edges[s.first]){

        }

    };

};
};

#endif<|MERGE_RESOLUTION|>--- conflicted
+++ resolved
@@ -9,13 +9,6 @@
 #include <unordered_set>
 
 
-<<<<<<< HEAD
-inline void dank_to_gfa_stream(const graph_t& sd, std::ostream& os) const {
-    
-};
-
-inline graph_t dank_from_gfa_file(const std::string& filename) const{
-=======
 namespace dankgraph{
 
 struct id_emitter_factory{
@@ -78,7 +71,6 @@
 };
 
 inline void dank_from_gfa_file(char* filename, SuccinctDynamicSequenceGraph* sd) {
->>>>>>> eb6a20d6
 
     // We can't do ID renaming unless we put all S lines in before our edges,
     // and even then it's a little dicey. Ideally, this would get pushed all
