//
//  dynamic_structs.cpp
//  
//

#include "dynamic_structs.hpp"


namespace dankgraph {
    
const double SuccinctDynamicVector::factor = 1.25;
    
SuccinctDynamicVector::SuccinctDynamicVector() {
    vec.width(1);
    vec.resize(1);
}
    
SuccinctDynamicVector::~SuccinctDynamicVector() {
    
}
    
SuccinctSplayTree::SuccinctSplayTree() {
    
}
    
SuccinctSplayTree::~SuccinctSplayTree() {
    
}
    
void SuccinctSplayTree::insert(const size_t& key, const size_t& value) {
    size_t z = root;
    size_t p = 0;
    
    while (z) {
        p = z;
        if (get_key(z) < key) {
            z = get_right(z);
        }
        else {
            z = get_left(z);
        }
    }
    
<<<<<<< HEAD
    size_t SuccinctSplayTree::find(const size_t& key) const {
        size_t z = root;
        while (z != 0) {
            if (get_key(z) < key) {
                z = get_right(z);
            }
            else if (get_key(z) > key) {
                z = get_left(z);
            }
            else {
                return z;
            }
        }
        return 0;
    }
    
    size_t SuccinctSplayTree::lower_bound(const size_t& key) const {
        size_t p = 0;
        size_t z = root;
        while (z != 0) {
            if (get_key(z) < key) {
                p = z;
                z = get_right(z);
            }
            else if (get_key(z) > key) {
                z = get_left(z);
            }
            else {
                return z;
            }
        }
        return p;
    }
    
    size_t SuccinctSplayTree::next(const size_t& x) const {
        if (get_right(x) != 0) {
            return subtree_minimum(get_right(x));
=======
    z = add_node(key, value);
    set_parent(z, p);
    
    if (p == 0) {
        root = z;
    }
    else if (get_key(p) < get_key(z)) {
        set_right(p, z);
    }
    else {
        set_left(p, z);
    }
    
    splay(z);
    num_nodes++;
}

size_t SuccinctSplayTree::find(const size_t& key) {
    size_t z = root;
    while (z != 0) {
        if (get_key(z) < key) {
            z = get_right(z);
        }
        else if (get_key(z) > key) {
            z = get_left(z);
>>>>>>> 5b729f3e
        }
        else {
            return z;
        }
    }
    return 0;
}

size_t SuccinctSplayTree::lower_bound(const size_t& key) {
    size_t p = 0;
    size_t z = root;
    while (z != 0) {
        if (get_key(z) < key) {
            p = z;
            z = get_right(z);
        }
        else if (get_key(z) > key) {
            z = get_left(z);
        }
        else {
            return z;
        }
    }
    return p;
}

size_t SuccinctSplayTree::next(const size_t& x) {
    if (get_right(x) != 0) {
        return subtree_minimum(get_right(x));
    }
    else {
        size_t c = x;
        size_t z = get_parent(x);
        while (z != 0) {
            if (c == get_left(z)) {
                break;
            }
                
            c = z;
            z = get_parent(z);
        }
        return z;
    }
}
    
void SuccinctSplayTree::erase(const size_t& key) {
    size_t z = find(key);
    if (z == 0) {
        return;
    }
        
    splay(z);
        
    if (get_left(z) == 0) {
        replace(z, get_right(z));
    }
    else if (get_right(z) == 0) {
        replace(z, get_left(z));
    }
    else {
        size_t y = subtree_minimum(get_right(z));
        if (get_parent(y) != z ) {
            replace(y, get_right(y));
            set_right(y, get_right(z));
            set_parent(get_right(y), y);
        }
        replace(z, y);
        set_left(y, get_left(z));
        set_parent(get_left(y), y);
    }
        
    delete_node(z);
    num_nodes--;
}
    
void SuccinctSplayTree::left_rotate(size_t x) {
        
    size_t y = get_right(x);
    size_t x_parent = get_parent(x);
    if (y != 0) {
        size_t y_left = get_left(y);
        set_right(x, y_left);
        if (y_left != 0) {
            set_parent(y_left, x);
        }
        set_parent(y, x_parent);
    }
        
    if (x_parent == 0) {
        root = y;
    }
    else if (x == get_left(x_parent)) {
        set_left(x_parent, y);
    }
    else {
        set_right(x_parent, y);
    }
        
    if (y != 0) {
        set_left(y, x);
    }
    set_parent(x, y);
}
    
void SuccinctSplayTree::right_rotate(size_t x) {
        
    size_t y = get_left(x);
    size_t x_parent = get_parent(x);
    if (y != 0) {
        size_t y_right = get_right(y);
        set_left(x, y_right);
        if (y_right != 0) {
            set_parent(y_right, x);
        }
        set_parent(y, x_parent);
    }
        
    if (x_parent != 0) {
        root = y;
    }
    else if (x == get_left(x_parent)) {
        set_left(x_parent, y);
    }
    else {
        set_right(x_parent, y);
    }
        
    if (y != 0) {
        set_right(y, x);
    }
    set_parent(x, y);
}
    
void SuccinctSplayTree::splay(size_t x) {
    while (get_parent(x) != 0) {
        size_t x_parent = get_parent(x);
        if (get_parent(x_parent) == 0) {
            if (get_left(x_parent) == x) {
                right_rotate(x_parent);
            }
            else {
                left_rotate(x_parent);
            }
        }
        else if (get_left(x_parent) == x && get_left(get_parent(x_parent)) == x_parent) {
            right_rotate(get_parent(x_parent));
            right_rotate(x_parent);
        }
        else if (get_right(x_parent) == x && get_right(get_parent(x_parent)) == x_parent) {
            left_rotate(get_parent(x_parent));
            left_rotate(x_parent);
        }
        else if (get_left(x_parent) == x && get_right(get_parent(x_parent)) == x_parent) {
            right_rotate(x_parent);
            left_rotate(x_parent);
        }
        else {
            left_rotate(x_parent);
            right_rotate(x_parent);
        }
    }
}
    
<<<<<<< HEAD
    size_t SuccinctSplayTree::subtree_minimum(size_t u) const {
        while (get_left(u) != 0) {
            u = get_left(u);
        }
        return u;
=======
void SuccinctSplayTree::replace(size_t u, size_t v ) {
    size_t u_parent = get_parent(u);
    if (u_parent != 0) {
        root = v;
    }
    else if (u == get_left(u_parent)) {
        set_left(u_parent, v);
    }
    else {
        set_right(u_parent, v);;
>>>>>>> 5b729f3e
    }
        
    if (v != 0) {
        set_parent(v, u_parent);
    }
}
    
<<<<<<< HEAD
    size_t SuccinctSplayTree::subtree_maximum(size_t u) const {
        while (get_right(u) != 0) {
            u = get_right(u);
        }
        return u;
=======
size_t SuccinctSplayTree::subtree_minimum(size_t u) {
    while (get_left(u) != 0) {
        u = get_left(u);
>>>>>>> 5b729f3e
    }
    return u;
}
    
size_t SuccinctSplayTree::subtree_maximum(size_t u) {
    while (get_right(u) != 0) {
        u = get_right(u);
    }
    return u;
}
    
size_t SuccinctSplayTree::add_node(const size_t& key, const size_t& value) {
    tree.append(key);
    tree.append(value);
    tree.append(0);
    tree.append(0);
    tree.append(0);
    // add 1 to make it 1-based
    return tree.size() - NODE_SIZE + 1;
}
    
void SuccinctSplayTree::delete_node(size_t x) {
        
    // 1-based index of final node in the vector
    size_t last = tree.size() - NODE_SIZE + 1;
        
    // replace the values in x with the last node's values
    set_key(x, get_key(last));
    set_value(x, get_value(last));
    set_left(x, get_left(last));
    set_right(x, get_right(last));
    set_key(x, get_parent(last));
        
    // update the edges from the last node's neighbors
    if (get_left(x) != 0) {
        set_parent(get_left(x), x);
    }
    if (get_right(x) != 0) {
        set_parent(get_right(x), x);
    }
    if (get_parent(x) != 0) {
        if (get_left(get_parent(x)) == last) {
            set_left(get_parent(x), x);
        }
        else {
            set_right(get_parent(x), x);
        }
    }
    else {
        root = x;
    }
        
    // remove the last node from the vector
    for (size_t i = 0; i < NODE_SIZE; i++) {
        tree.pop();
    }
}
}<|MERGE_RESOLUTION|>--- conflicted
+++ resolved
@@ -41,45 +41,6 @@
         }
     }
     
-<<<<<<< HEAD
-    size_t SuccinctSplayTree::find(const size_t& key) const {
-        size_t z = root;
-        while (z != 0) {
-            if (get_key(z) < key) {
-                z = get_right(z);
-            }
-            else if (get_key(z) > key) {
-                z = get_left(z);
-            }
-            else {
-                return z;
-            }
-        }
-        return 0;
-    }
-    
-    size_t SuccinctSplayTree::lower_bound(const size_t& key) const {
-        size_t p = 0;
-        size_t z = root;
-        while (z != 0) {
-            if (get_key(z) < key) {
-                p = z;
-                z = get_right(z);
-            }
-            else if (get_key(z) > key) {
-                z = get_left(z);
-            }
-            else {
-                return z;
-            }
-        }
-        return p;
-    }
-    
-    size_t SuccinctSplayTree::next(const size_t& x) const {
-        if (get_right(x) != 0) {
-            return subtree_minimum(get_right(x));
-=======
     z = add_node(key, value);
     set_parent(z, p);
     
@@ -97,7 +58,7 @@
     num_nodes++;
 }
 
-size_t SuccinctSplayTree::find(const size_t& key) {
+size_t SuccinctSplayTree::find(const size_t& key) const {
     size_t z = root;
     while (z != 0) {
         if (get_key(z) < key) {
@@ -105,7 +66,6 @@
         }
         else if (get_key(z) > key) {
             z = get_left(z);
->>>>>>> 5b729f3e
         }
         else {
             return z;
@@ -114,7 +74,7 @@
     return 0;
 }
 
-size_t SuccinctSplayTree::lower_bound(const size_t& key) {
+size_t SuccinctSplayTree::lower_bound(const size_t& key) const {
     size_t p = 0;
     size_t z = root;
     while (z != 0) {
@@ -132,7 +92,7 @@
     return p;
 }
 
-size_t SuccinctSplayTree::next(const size_t& x) {
+size_t SuccinctSplayTree::next(const size_t& x) const {
     if (get_right(x) != 0) {
         return subtree_minimum(get_right(x));
     }
@@ -268,14 +228,7 @@
         }
     }
 }
-    
-<<<<<<< HEAD
-    size_t SuccinctSplayTree::subtree_minimum(size_t u) const {
-        while (get_left(u) != 0) {
-            u = get_left(u);
-        }
-        return u;
-=======
+
 void SuccinctSplayTree::replace(size_t u, size_t v ) {
     size_t u_parent = get_parent(u);
     if (u_parent != 0) {
@@ -286,30 +239,21 @@
     }
     else {
         set_right(u_parent, v);;
->>>>>>> 5b729f3e
     }
         
     if (v != 0) {
         set_parent(v, u_parent);
     }
 }
-    
-<<<<<<< HEAD
-    size_t SuccinctSplayTree::subtree_maximum(size_t u) const {
-        while (get_right(u) != 0) {
-            u = get_right(u);
-        }
-        return u;
-=======
-size_t SuccinctSplayTree::subtree_minimum(size_t u) {
+
+size_t SuccinctSplayTree::subtree_minimum(size_t u) const {
     while (get_left(u) != 0) {
         u = get_left(u);
->>>>>>> 5b729f3e
     }
     return u;
 }
     
-size_t SuccinctSplayTree::subtree_maximum(size_t u) {
+size_t SuccinctSplayTree::subtree_maximum(size_t u) const {
     while (get_right(u) != 0) {
         u = get_right(u);
     }
